--- conflicted
+++ resolved
@@ -5,6 +5,7 @@
     Protocol,
     address::{Authority, Domain, Host},
 };
+use rama_core::conversion::RamaTryFrom;
 use rama_core::error::OpaqueError;
 use rama_core::extensions::Extensions;
 use rama_core::telemetry::tracing;
@@ -96,53 +97,6 @@
         .unwrap_or_else(|| protocol.default_port().unwrap_or(80));
     tracing::trace!(url.full = %uri, "request context: detected default port: {default_port}");
 
-<<<<<<< HEAD
-    let proxy_authority_opt: Option<Authority> = parts
-        .extensions()
-        .get::<ProxyTarget>()
-        .and_then(|t| t.0.host().is_domain().then(|| t.0.clone()));
-
-    let sni_host_opt = parts
-        .extensions()
-        .get()
-        .and_then(try_get_sni_from_secure_transport);
-
-    let authority = match (proxy_authority_opt, sni_host_opt) {
-            (Some(authority), _) => {
-                tracing::trace!(url.full = %uri, "request context: use proxy target as authority: {authority}");
-                authority
-            },
-            (None, Some(h)) => {
-                tracing::trace!(url.full = %uri, "request context: detected host {h} from SNI");
-                if Some(h.as_str()) == uri.host() {
-                    tracing::trace!(url.full = %uri, "request context: detected host {h} from SNI");
-                    (h, default_port).into()
-                } else {
-                    uri
-                        .host()
-                        .and_then(|h| Host::try_from(h).ok().map(|h| {
-                            tracing::trace!(url.full = %uri, "request context: detected host {h} from (abs) uri");
-                            (h, default_port).into()
-                        })).ok_or_else(|| {
-                            OpaqueError::from_display("RequestContext: no authourity found in http::Request")
-                        })?
-                }
-            },
-            (None, None) => uri
-                .host()
-                .and_then(|h| Host::try_from(h).ok().map(|h| {
-                    tracing::trace!(url.full = %uri, "request context: detected host {h} from (abs) uri");
-                    (h, default_port).into()
-                }))
-                .or_else(|| {
-                    parts.extensions().get::<Forwarded>().and_then(|f| {
-                        f.client_host().map(|fauth| {
-                            let (host, port) = fauth.clone().into_parts();
-                            let port = port.unwrap_or(default_port);
-                            tracing::trace!(url.full = %uri, "request context: detected host {host} from forwarded info");
-                            (host, port).into()
-                        })
-=======
     let authority = uri
         .host()
         .and_then(|h| Host::try_from(h).ok().map(|h| {
@@ -158,7 +112,6 @@
                         let authority = t.0.clone();
                         tracing::trace!(url.full = %uri, "request context: use proxy target as authority: {authority}");
                         authority
->>>>>>> 704624d5
                     })
                 })
         })
